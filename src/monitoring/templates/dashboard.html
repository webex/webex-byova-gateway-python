<!DOCTYPE html>
<html lang="en">
<head>
    <meta charset="UTF-8">
    <meta name="viewport" content="width=device-width, initial-scale=1.0">
    <title>BYOVA Gateway - Dashboard</title>

    <!-- Bootstrap CSS -->
    <link href="https://cdn.jsdelivr.net/npm/bootstrap@5.3.0/dist/css/bootstrap.min.css" rel="stylesheet">
    <!-- Font Awesome -->
    <link href="https://cdnjs.cloudflare.com/ajax/libs/font-awesome/6.4.0/css/all.min.css" rel="stylesheet">
    <!-- Custom CSS -->
    <style>
        :root {
            --primary-color: #007bff;
            --success-color: #28a745;
            --warning-color: #ffc107;
            --danger-color: #dc3545;
            --dark-color: #343a40;
        }

        body {
            background-color: #f8f9fa;
            font-family: 'Segoe UI', Tahoma, Geneva, Verdana, sans-serif;
        }
        
        [data-theme="dark"] body {
            background-color: #1a1a1a !important;
            color: #ffffff !important;
        }
        
        [data-theme="dark"] .card {
            background-color: #2d2d2d !important;
            border-color: #404040 !important;
        }
        
        [data-theme="dark"] .card-header {
            background-color: #2d2d2d !important;
            border-bottom-color: #404040 !important;
            color: #ffffff !important;
        }
        
        [data-theme="dark"] .card-title,
        [data-theme="dark"] h5,
        [data-theme="dark"] h6,
        [data-theme="dark"] strong {
            color: #ffffff !important;
        }
        
        [data-theme="dark"] .text-muted,
        [data-theme="dark"] small {
            color: #b0b0b0 !important;
        }
        
        [data-theme="dark"] .card-body,
        [data-theme="dark"] .card-body div {
            color: #ffffff !important;
        }
        
        .navbar-brand {
            font-weight: bold;
            font-size: 1.5rem;
        }

        .status-card {
            border-radius: 15px;
            box-shadow: 0 4px 6px rgba(0, 0, 0, 0.1);
            transition: transform 0.2s;
        }

        .status-card:hover {
            transform: translateY(-2px);
        }

        .status-indicator {
            width: 12px;
            height: 12px;
            border-radius: 50%;
            display: inline-block;
            margin-right: 8px;
        }

        .status-running { background-color: var(--success-color); }
        .status-error { background-color: var(--danger-color); }
        .status-warning { background-color: var(--warning-color); }

        .metric-card {
            background: linear-gradient(135deg, #667eea 0%, #764ba2 100%);
            color: white;
            border-radius: 15px;
            padding: 1.5rem;
            margin-bottom: 1rem;
        }

        .metric-value {
            font-size: 2.5rem;
            font-weight: bold;
            margin-bottom: 0.5rem;
        }

        .metric-label {
            font-size: 0.9rem;
            opacity: 0.9;
        }

        .table-responsive {
            border-radius: 10px;
            overflow: hidden;
        }

        .refresh-btn {
            position: fixed;
            bottom: 20px;
            right: 20px;
            z-index: 1000;
            border-radius: 50%;
            width: 60px;
            height: 60px;
            box-shadow: 0 4px 12px rgba(0, 0, 0, 0.15);
        }

        .connection-item {
            border-left: 4px solid var(--primary-color);
            padding-left: 1rem;
            margin-bottom: 1rem;
        }

        .connection-active {
            border-left-color: var(--success-color);
        }

        .connection-history {
            border-left-color: var(--warning-color);
        }

        .badge-custom {
            font-size: 0.75rem;
            padding: 0.25rem 0.5rem;
        }

        .loading {
            display: none;
        }

        .spinner-border-sm {
            width: 1rem;
            height: 1rem;
        }
    </style>
</head>
<body>
    <!-- Navigation -->
    <nav class="navbar navbar-expand-lg navbar-dark bg-primary">
        <div class="container-fluid">
            <a class="navbar-brand" href="#">
                <i class="fas fa-satellite-dish me-2"></i>
                BYOVA Gateway
            </a>
            <div class="navbar-nav ms-auto d-flex align-items-center">
                <button class="btn btn-outline-light me-3" onclick="toggleTheme()" title="Theme: Auto" id="theme-btn">
                    <i class="fas fa-circle-half-stroke" id="theme-icon"></i>
                </button>
                <span class="navbar-text me-3">
                    <span class="status-indicator status-running" id="status-indicator"></span>
                    <span id="status-text">Running</span>
                </span>
                {% if user %}
                <span class="navbar-text me-3">
                    <i class="fas fa-user-circle me-1"></i>
                    <span title="{{ user.email }}">{{ user.name }}</span>
                </span>
                <a href="/logout" class="btn btn-outline-light btn-sm" title="Logout">
                    <i class="fas fa-sign-out-alt me-1"></i>
                    Logout
                </a>
                {% endif %}
            </div>
        </div>
    </nav>

    <div class="container-fluid mt-4">
        <!-- Status Overview -->
        <div class="row mb-4">
            <div class="col-12">
                <div class="card status-card">
                    <div class="card-header bg-white">
                        <h5 class="card-title mb-0">
                            <i class="fas fa-chart-line me-2"></i>
                            Gateway Status
                        </h5>
                    </div>
                    <div class="card-body">
                        <div class="row">
                            <div class="col-md-3">
                                <div class="metric-card text-center">
                                    <div class="metric-value" id="total-agents">-</div>
                                    <div class="metric-label">Available Agents</div>
                                </div>
                            </div>
                            <div class="col-md-3">
                                <div class="metric-card text-center">
                                    <div class="metric-value" id="active-conversations">-</div>
                                    <div class="metric-label">Active Conversations</div>
                                </div>
                            </div>
                            <div class="col-md-3">
                                <div class="metric-card text-center">
                                    <div class="metric-value" id="total-connectors">-</div>
                                    <div class="metric-label">Connectors</div>
                                </div>
                            </div>
                            <div class="col-md-3">
                                <div class="metric-card text-center">
                                    <div class="metric-value" id="uptime">-</div>
                                    <div class="metric-label">Uptime</div>
                                </div>
                            </div>
                        </div>
                    </div>
                </div>
            </div>
        </div>

        <!-- Main Content -->
        <div class="row">
            <!-- Configuration Panel -->
            <div class="col-lg-4 mb-4">
                <div class="card status-card h-100">
                    <div class="card-header bg-white">
                        <h5 class="card-title mb-0">
                            <i class="fas fa-cog me-2"></i>
                            Configuration
                        </h5>
                    </div>
                    <div class="card-body">
                        <div id="config-content">
                            <div class="loading text-center">
                                <div class="spinner-border text-primary" role="status">
                                    <span class="visually-hidden">Loading...</span>
                                </div>
                            </div>
                        </div>
                    </div>
                </div>
            </div>

            <!-- Active Connections -->
            <div class="col-lg-4 mb-4">
                <div class="card status-card h-100">
                    <div class="card-header bg-white">
                        <h5 class="card-title mb-0">
                            <i class="fas fa-plug me-2"></i>
                            Active Connections
                        </h5>
                    </div>
                    <div class="card-body">
                        <div id="active-connections-content">
                            <div class="loading text-center">
                                <div class="spinner-border text-primary" role="status">
                                    <span class="visually-hidden">Loading...</span>
                                </div>
                            </div>
                        </div>
                    </div>
                </div>
            </div>

            <!-- Connection History -->
            <div class="col-lg-4 mb-4">
                <div class="card status-card h-100">
                    <div class="card-header bg-white">
                        <h5 class="card-title mb-0">
                            <i class="fas fa-history me-2"></i>
                            Connection History
                        </h5>
                    </div>
                    <div class="card-body">
                        <div id="history-content">
                            <div class="loading text-center">
                                <div class="spinner-border text-primary" role="status">
                                    <span class="visually-hidden">Loading...</span>
                                </div>
                            </div>
                        </div>
                    </div>
                </div>
            </div>
        </div>

        <!-- Available Agents -->
        <div class="row">
            <div class="col-12">
                <div class="card status-card">
                    <div class="card-header bg-white">
                        <h5 class="card-title mb-0">
                            <i class="fas fa-robot me-2"></i>
                            Available Virtual Agents
                        </h5>
                    </div>
                    <div class="card-body">
                        <div id="agents-content">
                            <div class="loading text-center">
                                <div class="spinner-border text-primary" role="status">
                                    <span class="visually-hidden">Loading...</span>
                                </div>
                            </div>
                        </div>
                    </div>
                </div>
            </div>
        </div>
    </div>

    <!-- Refresh Button -->
    <button class="btn btn-primary refresh-btn" onclick="refreshData()" title="Refresh Data">
        <i class="fas fa-sync-alt"></i>
    </button>

    <!-- Bootstrap JS -->
    <script src="https://cdn.jsdelivr.net/npm/bootstrap@5.3.0/dist/js/bootstrap.bundle.min.js"></script>

    <!-- Custom JavaScript -->
    <script>
        // Global variables
        let refreshInterval;

        // Initialize dashboard
        document.addEventListener('DOMContentLoaded', function() {
            initializeTheme();
            loadDashboard();
            // Refresh every 5 seconds
            refreshInterval = setInterval(loadDashboard, 5000);
        });
        
        function initializeTheme() {
            const savedTheme = localStorage.getItem('theme') || 'auto';
            applyTheme(savedTheme);
            
            // Listen for system theme changes
            const mediaQuery = window.matchMedia('(prefers-color-scheme: dark)');
            mediaQuery.addEventListener('change', () => {
                if (localStorage.getItem('theme') === 'auto') {
                    applyTheme('auto');
                }
            });
        }
        
        function toggleTheme() {
            const currentTheme = localStorage.getItem('theme') || 'auto';
            let newTheme;
            
            // Cycle through: auto -> light -> dark -> auto
            if (currentTheme === 'auto') {
                newTheme = 'light';
            } else if (currentTheme === 'light') {
                newTheme = 'dark';
            } else {
                newTheme = 'auto';
            }
            
            localStorage.setItem('theme', newTheme);
            applyTheme(newTheme);
        }
        
        function applyTheme(theme) {
            let actualTheme;
            
            if (theme === 'auto') {
                actualTheme = window.matchMedia('(prefers-color-scheme: dark)').matches ? 'dark' : 'light';
            } else {
                actualTheme = theme;
            }
            
            document.documentElement.setAttribute('data-theme', actualTheme);
            updateThemeIcon(theme);
        }
        
        function updateThemeIcon(theme) {
            const icon = document.getElementById('theme-icon');
            const btn = document.getElementById('theme-btn');
            
            if (theme === 'auto') {
                icon.className = 'fas fa-circle-half-stroke';
                btn.title = 'Theme: Auto (follows system)';
            } else if (theme === 'light') {
                icon.className = 'fas fa-sun';
                btn.title = 'Theme: Light';
            } else {
                icon.className = 'fas fa-moon';
                btn.title = 'Theme: Dark';
            }
        }
        
        function loadDashboard() {
            loadStatus();
            loadConfig();
            loadConnections();
        }

        function loadStatus() {
            fetch('/api/status')
                .then(response => response.json())
                .then(data => {
                    updateStatusDisplay(data);
                })
                .catch(error => {
                    console.error('Error loading status:', error);
                    updateStatusDisplay({status: 'error', message: 'Failed to load status'});
                });
        }

        function loadConfig() {
            fetch('/api/config')
                .then(response => response.json())
                .then(data => {
                    updateConfigDisplay(data);
                })
                .catch(error => {
                    console.error('Error loading config:', error);
                    updateConfigDisplay({error: 'Failed to load configuration'});
                });
        }

        function loadConnections() {
            fetch('/api/connections')
                .then(response => response.json())
                .then(data => {
                    updateConnectionsDisplay(data);
                })
                .catch(error => {
                    console.error('Error loading connections:', error);
                    updateConnectionsDisplay({error: 'Failed to load connections'});
                });
        }

        function updateStatusDisplay(data) {
            // Update status indicator
            const indicator = document.getElementById('status-indicator');
            const statusText = document.getElementById('status-text');
<<<<<<< HEAD
            
            const health = data.health || {};
            const grpcStatus = health.grpc_status || 'UNKNOWN';
            
            if (data.status === 'running' && health.overall_healthy) {
=======

            if (data.status === 'running') {
>>>>>>> c6b8f881
                indicator.className = 'status-indicator status-running';
                statusText.textContent = grpcStatus;
            } else if (data.status === 'running' && !health.overall_healthy) {
                indicator.className = 'status-indicator status-warning';
                statusText.textContent = grpcStatus + ' (Degraded)';
            } else {
                indicator.className = 'status-indicator status-error';
                statusText.textContent = 'Error';
            }

            // Update metrics
            document.getElementById('total-agents').textContent = data.total_agents || 0;
            document.getElementById('active-conversations').textContent = data.total_sessions || 0;
            document.getElementById('total-connectors').textContent = data.total_connectors || 0;
            document.getElementById('uptime').textContent = data.uptime || 'Running';

            // Update agents list
            updateAgentsList(data.available_agents || []);
        }

        function updateConfigDisplay(data) {
            const container = document.getElementById('config-content');

            if (data.error) {
                container.innerHTML = `<div class="alert alert-danger">${data.error}</div>`;
                return;
            }
<<<<<<< HEAD
            
            const totalConnectors = data.connectors ? data.connectors.length : 0;
            
=======

>>>>>>> c6b8f881
            let html = `
                <div class="mb-3">
                    <strong>Gateway:</strong> ${data.gateway?.name || 'Unknown'}
                </div>
                <div class="mb-3">
                    <strong>Version:</strong> ${data.gateway?.version || 'Unknown'}
                </div>
                <div class="mb-3">
                    <strong>gRPC Port:</strong> ${data.gateway?.grpc_port || 'Unknown'}
                </div>
                <div class="mb-3">
                    <strong>Web Port:</strong> ${data.gateway?.web_port || 'Unknown'}
                </div>

            `;

            if (data.connectors && data.connectors.length > 0) {
                html += '<div class="mb-3"><strong>Connectors:</strong></div>';
                data.connectors.forEach(connector => {
                    const agentCount = connector.agents?.length || 0;
                    html += `
                        <div class="mb-2">
                            <span class="badge bg-success badge-custom">${connector.name}</span>
                            <small class="text-muted">${agentCount} agents</small>
                        </div>
                    `;
                });
            }

            container.innerHTML = html;
        }

        function updateConnectionsDisplay(data) {
            // Update active connections
            const activeContainer = document.getElementById('active-connections-content');
            if (data.active_conversations && data.active_conversations.length > 0) {
                let html = '';
                data.active_conversations.forEach(conversation => {
                    const rpcSessions = conversation.rpc_sessions || [];
                    const rpcCount = rpcSessions.length;
                    html += `
                        <div class="connection-item connection-active">
                            <div class="d-flex justify-content-between align-items-start">
                                <div>
                                    <strong>${conversation.conversation_id}</strong>
                                    <br>
                                    <small class="text-muted">Agent: ${conversation.agent_id}</small>
                                    <br>
                                    <small class="text-muted">Customer: ${conversation.customer_org_id}</small>
                                    <br>
                                    <small class="text-muted">RPC Sessions: ${rpcCount}</small>
                                </div>
                                <span class="badge bg-success badge-custom">Active</span>
                            </div>
                        </div>
                    `;
                });
                activeContainer.innerHTML = html;
            } else {
                activeContainer.innerHTML = '<p class="text-muted text-center">No active connections</p>';
            }

            // Update history with connection events
            const historyContainer = document.getElementById('history-content');
            if (data.connection_events && data.connection_events.length > 0) {
                let html = '';
                data.connection_events.slice(-5).forEach(event => {
                    const eventType = event.event_type || 'unknown';
                    const badgeClass = eventType === 'start' ? 'bg-success' :
                                     eventType === 'end' ? 'bg-danger' : 'bg-info';
                    const eventText = eventType === 'start' ? 'Started' :
                                    eventType === 'end' ? 'Ended' : 'Message';

                    html += `
                        <div class="connection-item connection-history">
                            <div class="d-flex justify-content-between align-items-start">
                                <div>
                                    <strong>${event.conversation_id || 'Unknown'}</strong>
                                    <br>
                                    <small class="text-muted">Agent: ${event.agent_id}</small>
                                    <br>
                                    <small class="text-muted">${new Date(event.timestamp * 1000).toLocaleTimeString()}</small>
                                    ${event.rpc_session_id ? `<br><small class="text-muted">RPC: ${event.rpc_session_id.substring(0, 8)}...</small>` : ''}
                                </div>
                                <span class="badge ${badgeClass} badge-custom">${eventText}</span>
                            </div>
                        </div>
                    `;
                });
                historyContainer.innerHTML = html;
            } else {
                historyContainer.innerHTML = '<p class="text-muted text-center">No connection events</p>';
            }
        }

        function updateAgentsList(agents) {
            const container = document.getElementById('agents-content');

            if (agents.length > 0) {
                let html = '<div class="row">';
                agents.forEach(agent => {
                    html += `
                        <div class="col-md-4 mb-3">
                            <div class="card border-success">
                                <div class="card-body text-center">
                                    <i class="fas fa-robot fa-2x text-success mb-2"></i>
                                    <h6 class="card-title">${agent}</h6>
                                    <span class="badge bg-success">Available</span>
                                </div>
                            </div>
                        </div>
                    `;
                });
                html += '</div>';
                container.innerHTML = html;
            } else {
                container.innerHTML = '<p class="text-muted text-center">No agents available</p>';
            }
        }

        function refreshData() {
            const btn = document.querySelector('.refresh-btn');
            const icon = btn.querySelector('i');

            // Add spinning animation
            icon.classList.add('fa-spin');

            loadDashboard();

            // Stop spinning after 1 second
            setTimeout(() => {
                icon.classList.remove('fa-spin');
            }, 1000);
        }

        // Cleanup on page unload
        window.addEventListener('beforeunload', function() {
            if (refreshInterval) {
                clearInterval(refreshInterval);
            }
        });
    </script>
</body>
</html><|MERGE_RESOLUTION|>--- conflicted
+++ resolved
@@ -437,16 +437,8 @@
             // Update status indicator
             const indicator = document.getElementById('status-indicator');
             const statusText = document.getElementById('status-text');
-<<<<<<< HEAD
-            
-            const health = data.health || {};
-            const grpcStatus = health.grpc_status || 'UNKNOWN';
-            
-            if (data.status === 'running' && health.overall_healthy) {
-=======
 
             if (data.status === 'running') {
->>>>>>> c6b8f881
                 indicator.className = 'status-indicator status-running';
                 statusText.textContent = grpcStatus;
             } else if (data.status === 'running' && !health.overall_healthy) {
@@ -474,13 +466,9 @@
                 container.innerHTML = `<div class="alert alert-danger">${data.error}</div>`;
                 return;
             }
-<<<<<<< HEAD
             
             const totalConnectors = data.connectors ? data.connectors.length : 0;
             
-=======
-
->>>>>>> c6b8f881
             let html = `
                 <div class="mb-3">
                     <strong>Gateway:</strong> ${data.gateway?.name || 'Unknown'}
